--- conflicted
+++ resolved
@@ -280,11 +280,6 @@
   }
 }
 
-<<<<<<< HEAD
-class MinSlotAcc extends DoubleFuncSlotAcc {
-  public MinSlotAcc(ValueSource values, FacetContext fcontext, int numSlots) {
-    super(values, fcontext, numSlots, Double.NaN);
-=======
 
 class AvgSlotAcc extends DoubleFuncSlotAcc {
   int[] counts;
@@ -300,23 +295,14 @@
     for (int i = 0; i < counts.length; i++) {
       counts[i] = 0;
     }
->>>>>>> ea79c668
   }
 
   @Override
   public void collect(int doc, int slotNum) throws IOException {
     double val = values.doubleVal(doc);
-<<<<<<< HEAD
-    if (val == 0 && !values.exists(doc)) return; // depend on fact that non existing values return 0 for func query
-
-    double currMin = result[slotNum];
-    if (!(val >= currMin)) { // val>=currMin will be false for staring value: val>=NaN
-      result[slotNum] = val;
-=======
     if (val != 0 || values.exists(doc)) {
       result[slotNum] += val;
       counts[slotNum] += 1;
->>>>>>> ea79c668
     }
   }
 
@@ -330,15 +316,6 @@
   }
 
   @Override
-<<<<<<< HEAD
-  public void collect(int doc, int slotNum) throws IOException {
-    double val = values.doubleVal(doc);
-    if (val == 0 && !values.exists(doc)) return; // depend on fact that non existing values return 0 for func query
-
-    double currMax = result[slotNum];
-    if (!(val <= currMax)) { // reversed order to handle NaN
-      result[slotNum] = val;
-=======
   public int compare(int slotA, int slotB) {
     return Double.compare(avg(slotA), avg(slotB));
   }
@@ -352,7 +329,6 @@
       return lst;
     } else {
       return avg(slot);
->>>>>>> ea79c668
     }
   }
 
@@ -363,11 +339,7 @@
   }
 }
 
-<<<<<<< HEAD
-class AvgSlotAcc extends DoubleFuncSlotAcc {
-=======
 class VarianceSlotAcc extends DoubleFuncSlotAcc {
->>>>>>> ea79c668
   int[] counts;
   double[] sum;
 
@@ -380,10 +352,6 @@
   @Override
   public void reset() {
     super.reset();
-<<<<<<< HEAD
-    for (int i = 0; i < counts.length; i++) {
-      counts[i] = 0;
-=======
     Arrays.fill(counts, 0);
     Arrays.fill(sum, 0);
   }
@@ -419,147 +387,6 @@
       return lst;
     } else {
       return this.variance(slot);
->>>>>>> ea79c668
-    }
-  }
-
-  @Override
-  public void collect(int doc, int slot) throws IOException {
-    double val = values.doubleVal(doc);
-    if (values.exists(doc)) {
-      counts[slot]++;
-      result[slot] += val * val;
-      sum[slot] += val;
-    }
-  }
-}
-
-<<<<<<< HEAD
-  private double avg(double tot, int count) {
-    return count == 0 ? 0 : tot / count; // returns 0 instead of NaN.. todo - make configurable? if NaN, we need to
-                                         // handle comparisons though...
-  }
-
-  private double avg(int slot) {
-    return avg(result[slot], counts[slot]); // calc once and cache in result?
-=======
-class StddevSlotAcc extends DoubleFuncSlotAcc {
-  int[] counts;
-  double[] sum;
-
-  public StddevSlotAcc(ValueSource values, FacetContext fcontext, int numSlots) {
-    super(values, fcontext, numSlots);
-    counts = new int[numSlots];
-    sum = new double[numSlots];
-  }
-
-  @Override
-  public void reset() {
-    super.reset();
-    Arrays.fill(counts, 0);
-    Arrays.fill(sum, 0);
-  }
-
-  @Override
-  public void resize(Resizer resizer) {
-    super.resize(resizer);
-    this.counts = resizer.resize(this.counts, 0);
-    this.result = resizer.resize(this.result, 0);
-  }
-
-  private double stdDev(double sumSq, double sum, int count) {
-    double val = count == 0 ? 0 : Math.sqrt((sumSq / count) - Math.pow(sum / count, 2)); 
-    return val;
-  }
-
-  private double stdDev(int slot) {
-    return stdDev(result[slot], sum[slot], counts[slot]); // calc once and cache in result?
->>>>>>> ea79c668
-  }
-
-  @Override
-  public int compare(int slotA, int slotB) {
-    return Double.compare(this.stdDev(slotA), this.stdDev(slotB));
-  }
-
-  @Override
-  public Object getValue(int slot) {
-    if (fcontext.isShard()) {
-<<<<<<< HEAD
-      ArrayList lst = new ArrayList(2);
-      lst.add(counts[slot]);
-      lst.add(result[slot]);
-=======
-      ArrayList lst = new ArrayList(3);
-      lst.add(counts[slot]);
-      lst.add(result[slot]);
-      lst.add(sum[slot]);
->>>>>>> ea79c668
-      return lst;
-    } else {
-      return this.stdDev(slot);
-    }
-  }
-
-  @Override
-  public void collect(int doc, int slot) throws IOException {
-    double val = values.doubleVal(doc);
-    if (values.exists(doc)) {
-      counts[slot]++;
-      result[slot] += val * val;
-      sum[slot] += val;
-    }
-  }
-}
-
-class VarianceSlotAcc extends DoubleFuncSlotAcc {
-  int[] counts;
-  double[] sum;
-
-  public VarianceSlotAcc(ValueSource values, FacetContext fcontext, int numSlots) {
-    super(values, fcontext, numSlots);
-    counts = new int[numSlots];
-    sum = new double[numSlots];
-  }
-
-  @Override
-  public void reset() {
-    super.reset();
-    Arrays.fill(counts, 0);
-    Arrays.fill(sum, 0);
-  }
-
-  @Override
-  public void resize(Resizer resizer) {
-    super.resize(resizer);
-    this.counts = resizer.resize(this.counts, 0);
-    this.sum = resizer.resize(this.sum, 0);
-  }
-
-  private double variance(double sumSq, double sum, int count) {
-    double val = count == 0 ? 0 : (sumSq / count) - Math.pow(sum / count, 2);
-    return val;
-  }
-
-  private double variance(int slot) {
-    return variance(result[slot], sum[slot], counts[slot]); // calc once and cache in result?
-  }
-
-  @Override
-  public int compare(int slotA, int slotB) {
-    return Double.compare(this.variance(slotA), this.variance(slotB));
-  }
-
-  @Override
-  public Object getValue(int slot) {
-    if (fcontext.isShard()) {
-      ArrayList lst = new ArrayList(3);
-      lst.add(counts[slot]);
-      lst.add(result[slot]);
-      lst.add(sum[slot]);
-      return lst;
-    } else {
-      return this.variance(slot);
     }
   }
 
