--- conflicted
+++ resolved
@@ -34,15 +34,8 @@
   private final CharacterRunAutomaton filter;
   private final boolean enablePositionIncrements;
   private int positionIncrementGap;
-<<<<<<< HEAD
-
-  public MockAnalyzer(CharacterRunAutomaton runAutomaton, boolean lowerCase, CharacterRunAutomaton filter, boolean enablePositionIncrements) {
-    this(runAutomaton, lowerCase, filter, enablePositionIncrements, true);    
-  }
-=======
   private final Random random;
   private Map<String,Integer> previousMappings = new HashMap<String,Integer>();
->>>>>>> 34533ad6
 
   /**
    * Creates a new MockAnalyzer.
@@ -52,10 +45,6 @@
    * @param lowerCase true if the tokenizer should lowercase terms
    * @param filter DFA describing how terms should be filtered (set of stopwords, etc)
    * @param enablePositionIncrements true if position increments should reflect filtered terms.
-<<<<<<< HEAD
-   * @param payload if payloads should be added
-=======
->>>>>>> 34533ad6
    */
   public MockAnalyzer(Random random, CharacterRunAutomaton runAutomaton, boolean lowerCase, CharacterRunAutomaton filter, boolean enablePositionIncrements) {
     this.random = random;
@@ -66,34 +55,18 @@
   }
 
   /**
-<<<<<<< HEAD
-   * Creates a new MockAnalyzer, with no filtering.
-   * 
-   * @param runAutomaton DFA describing how tokenization should happen (e.g. [a-zA-Z]+)
-   * @param lowerCase true if the tokenizer should lowercase terms
-=======
    * Calls {@link #MockAnalyzer(Random, CharacterRunAutomaton, boolean, CharacterRunAutomaton, boolean) 
    * MockAnalyzer(random, runAutomaton, lowerCase, MockTokenFilter.EMPTY_STOPSET, false}).
->>>>>>> 34533ad6
    */
   public MockAnalyzer(Random random, CharacterRunAutomaton runAutomaton, boolean lowerCase) {
     this(random, runAutomaton, lowerCase, MockTokenFilter.EMPTY_STOPSET, false);
   }
 
-<<<<<<< HEAD
-  public MockAnalyzer(CharacterRunAutomaton runAutomaton, boolean lowerCase, boolean payload) {
-    this(runAutomaton, lowerCase, MockTokenFilter.EMPTY_STOPSET, false, payload);
-  }
-  
-  /** 
-   * Create a Whitespace-lowercasing analyzer with no stopwords removal 
-=======
   /** 
    * Create a Whitespace-lowercasing analyzer with no stopwords removal.
    * <p>
    * Calls {@link #MockAnalyzer(Random, CharacterRunAutomaton, boolean, CharacterRunAutomaton, boolean) 
    * MockAnalyzer(random, MockTokenizer.WHITESPACE, true, MockTokenFilter.EMPTY_STOPSET, false}).
->>>>>>> 34533ad6
    */
   public MockAnalyzer(Random random) {
     this(random, MockTokenizer.WHITESPACE, true);
