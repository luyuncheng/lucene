/*
 * Licensed to the Apache Software Foundation (ASF) under one or more
 * contributor license agreements.  See the NOTICE file distributed with
 * this work for additional information regarding copyright ownership.
 * The ASF licenses this file to You under the Apache License, Version 2.0
 * (the "License"); you may not use this file except in compliance with
 * the License.  You may obtain a copy of the License at
 *
 *     http://www.apache.org/licenses/LICENSE-2.0
 *
 * Unless required by applicable law or agreed to in writing, software
 * distributed under the License is distributed on an "AS IS" BASIS,
 * WITHOUT WARRANTIES OR CONDITIONS OF ANY KIND, either express or implied.
 * See the License for the specific language governing permissions and
 * limitations under the License.
 */
package org.apache.lucene.analysis.icu;

import com.ibm.icu.lang.UCharacter;
import com.ibm.icu.lang.UProperty;
import com.ibm.icu.text.UnicodeSet;
import com.ibm.icu.text.UnicodeSetIterator;
import java.io.BufferedReader;
import java.io.IOException;
import java.io.InputStream;
import java.io.InputStreamReader;
import java.io.OutputStream;
import java.io.OutputStreamWriter;
import java.io.Writer;
import java.net.URI;
import java.net.URL;
import java.net.URLConnection;
import java.nio.charset.StandardCharsets;
import java.nio.file.Files;
import java.nio.file.Path;
import java.nio.file.Paths;
import java.util.ArrayList;
import java.util.List;
import java.util.Locale;
import java.util.function.Predicate;
import java.util.regex.Matcher;
import java.util.regex.Pattern;
import java.util.stream.Collectors;

/**
 * Downloads/generates lucene/analysis/icu/src/data/utr30/*.txt for the specified icu release tag.
 *
 * <p>ASSUMPTION: This class will be run with current directory set to
 * lucene/analysis/icu/src/data/utr30/
 *
 * <ol>
 *   <li>Downloads nfc.txt, nfkc.txt and nfkc_cf.txt from icu-project.org, overwriting the versions
 *       in lucene/analysis/icu/src/data/utr30/.
 *   <li>Converts round-trip mappings in nfc.txt (containing '=') that map to at least one
 *       [:Diacritic:] character into one-way mappings ('&gt;' instead of '=').
 * </ol>
 */
public class GenerateUTR30DataFiles {
  private static final String ICU_GIT_TAG_URL = "https://raw.githubusercontent.com/unicode-org/icu";
  private static final String ICU_DATA_NORM2_PATH = "icu4c/source/data/unidata/norm2";
  private static final String NFC_TXT = "nfc.txt";
  private static final String NFKC_TXT = "nfkc.txt";
  private static final String NFKC_CF_TXT = "nfkc_cf.txt";

  private static final Pattern ROUND_TRIP_MAPPING_LINE_PATTERN =
      Pattern.compile("^\\s*([^=]+?)\\s*=\\s*(.*)$");
  private static final Pattern VERBATIM_RULE_LINE_PATTERN =
      Pattern.compile("^#\\s*Rule:\\s*verbatim\\s*$", Pattern.CASE_INSENSITIVE);
  private static final Pattern RULE_LINE_PATTERN =
      Pattern.compile("^#\\s*Rule:\\s*(.*)>(.*)", Pattern.CASE_INSENSITIVE);
  private static final Pattern BLANK_OR_COMMENT_LINE_PATTERN = Pattern.compile("^\\s*(?:#.*)?$");
  private static final Pattern NUMERIC_VALUE_PATTERN =
      Pattern.compile("Numeric[-\\s_]*Value", Pattern.CASE_INSENSITIVE);

  public static void main(String[] args) {
    try {
      if (args.length != 1) {
        throw new IllegalArgumentException(
            "usage: " + GenerateUTR30DataFiles.class.getName() + " <releaseTag>");
      }
      getNFKCDataFilesFromIcuProject(args[0]);
      expandRulesInUTR30DataFiles();
    } catch (Throwable t) {
      t.printStackTrace(System.err);
      System.exit(1);
    }
  }

  private static void expandRulesInUTR30DataFiles() throws IOException {
    Predicate<Path> predicate =
        (path) -> {
          String name = path.getFileName().toString();
          return Files.isRegularFile(path)
              && name.matches(".*\\.(?s:txt)")
              && !name.equals(NFC_TXT)
              && !name.equals(NFKC_TXT)
              && !name.equals(NFKC_CF_TXT);
        };
    try (var stream = Files.list(Paths.get(".")).filter(predicate)) {
      for (Path file : stream.collect(Collectors.toList())) {
        expandDataFileRules(file);
      }
    }
  }

  private static void expandDataFileRules(Path file) throws IOException {
    boolean modified = false;
    StringBuilder builder = new StringBuilder();

    try (InputStream stream = Files.newInputStream(file);
        InputStreamReader reader = new InputStreamReader(stream, StandardCharsets.UTF_8);
        BufferedReader bufferedReader = new BufferedReader(reader)) {
      String line;
      boolean verbatim = false;
      int lineNum = 0;

      while (null != (line = bufferedReader.readLine())) {
        ++lineNum;
        if (VERBATIM_RULE_LINE_PATTERN.matcher(line).matches()) {
          verbatim = true;
          builder.append(line).append("\n");
        } else {
          Matcher ruleMatcher = RULE_LINE_PATTERN.matcher(line);
          if (ruleMatcher.matches()) {
            verbatim = false;
            builder.append(line).append("\n");
            try {
              String leftHandSide = ruleMatcher.group(1).trim();
              String rightHandSide = ruleMatcher.group(2).trim();
              expandSingleRule(builder, leftHandSide, rightHandSide);
            } catch (IllegalArgumentException e) {
              System.err.println("ERROR in " + file.getFileName() + " line #" + lineNum + ":");
              e.printStackTrace(System.err);
              System.exit(1);
            }
            modified = true;
          } else {
            if (BLANK_OR_COMMENT_LINE_PATTERN.matcher(line).matches()) {
              builder.append(line).append("\n");
            } else {
              if (verbatim) {
                builder.append(line).append("\n");
              } else {
                modified = true;
              }
            }
          }
        }
      }
    }

    if (modified) {
      System.err.println("Expanding rules in and overwriting " + file.getFileName());
      Files.writeString(file, builder.toString(), StandardCharsets.UTF_8);
    }
  }

  private static void getNFKCDataFilesFromIcuProject(String releaseTag) throws IOException {
<<<<<<< HEAD
    URI icuTagsURL = URI.create(ICU_GIT_TAG_URL + "/");
    URI icuReleaseTagURL = icuTagsURL.resolve(releaseTag + "/");
    URI norm2url = icuReleaseTagURL.resolve(ICU_DATA_NORM2_PATH + "/");

    System.err.print("Downloading " + NFKC_TXT + " ... ");
    download(norm2url.resolve(NFKC_TXT), NFKC_TXT);
    System.err.println("done.");
    System.err.print("Downloading " + NFKC_CF_TXT + " ... ");
    download(norm2url.resolve(NFKC_CF_TXT), NFKC_CF_TXT);
    System.err.println("done.");

    System.err.print("Downloading " + NFKC_CF_TXT + " and making diacritic rules one-way ... ");
    URLConnection connection = openConnection(norm2url.resolve(NFC_TXT).toURL());
=======
    URI icuTagsURI = URI.create(ICU_GIT_TAG_URL + "/");
    URI icuReleaseTagURI = icuTagsURI.resolve(releaseTag + "/");
    URI norm2uri = icuReleaseTagURI.resolve(ICU_DATA_NORM2_PATH + "/");

    System.err.print("Downloading " + NFKC_TXT + " ... ");
    download(norm2uri.resolve(NFKC_TXT), NFKC_TXT);
    System.err.println("done.");
    System.err.print("Downloading " + NFKC_CF_TXT + " ... ");
    download(norm2uri.resolve(NFKC_CF_TXT), NFKC_CF_TXT);
    System.err.println("done.");

    System.err.print("Downloading " + NFKC_CF_TXT + " and making diacritic rules one-way ... ");
    URLConnection connection = openConnection(norm2uri.resolve(NFC_TXT).toURL());
>>>>>>> 5ef651fc
    try (BufferedReader reader =
            new BufferedReader(
                new InputStreamReader(connection.getInputStream(), StandardCharsets.UTF_8));
        Writer writer =
            new OutputStreamWriter(
                Files.newOutputStream(Path.of(NFC_TXT)), StandardCharsets.UTF_8)) {
      String line;

      while (null != (line = reader.readLine())) {
        Matcher matcher = ROUND_TRIP_MAPPING_LINE_PATTERN.matcher(line);
        if (matcher.matches()) {
          final String leftHandSide = matcher.group(1);
          final String rightHandSide = matcher.group(2).trim();
          List<String> diacritics = new ArrayList<>();
          for (String outputCodePoint : rightHandSide.split("\\s+")) {
            int ch = Integer.parseInt(outputCodePoint, 16);
            if (UCharacter.hasBinaryProperty(ch, UProperty.DIACRITIC)
                // gennorm2 fails if U+0653-U+0656 are included in round-trip mappings
                || (ch >= 0x653 && ch <= 0x656)) {
              diacritics.add(outputCodePoint);
            }
          }
          if (!diacritics.isEmpty()) {
            StringBuilder replacementLine = new StringBuilder();
            replacementLine.append(leftHandSide).append(">").append(rightHandSide);
            replacementLine.append("  # one-way: diacritic");
            if (diacritics.size() > 1) {
              replacementLine.append("s");
            }
            for (String diacritic : diacritics) {
              replacementLine.append(" ").append(diacritic);
            }
            line = replacementLine.toString();
          }
        }
        writer.write(line);
        writer.write("\n");
      }
    }
    System.err.println("done.");
  }

  private static void download(URI uri, String outputFile) throws IOException {
    final URLConnection connection = openConnection(uri.toURL());
    try (InputStream inputStream = connection.getInputStream();
        OutputStream outputStream = Files.newOutputStream(Path.of(outputFile))) {
      inputStream.transferTo(outputStream);
    }
  }

  private static URLConnection openConnection(URL url) throws IOException {
    final URLConnection connection = url.openConnection();
    connection.setUseCaches(false);
    connection.addRequestProperty("Cache-Control", "no-cache");
    connection.connect();
    return connection;
  }

  private static void expandSingleRule(
      StringBuilder builder, String leftHandSide, String rightHandSide)
      throws IllegalArgumentException {
    UnicodeSet set = new UnicodeSet(leftHandSide, UnicodeSet.IGNORE_SPACE);
    boolean numericValue = NUMERIC_VALUE_PATTERN.matcher(rightHandSide).matches();
    for (UnicodeSetIterator it = new UnicodeSetIterator(set); it.nextRange(); ) {
      if (it.codepoint != UnicodeSetIterator.IS_STRING) {
        if (numericValue) {
          for (int cp = it.codepoint; cp <= it.codepointEnd; ++cp) {
            builder.append(String.format(Locale.ROOT, "%04X", cp)).append('>');
            builder.append(
                String.format(Locale.ROOT, "%04X", 0x30 + UCharacter.getNumericValue(cp)));
            builder.append("   # ").append(UCharacter.getName(cp));
            builder.append("\n");
          }
        } else {
          builder.append(String.format(Locale.ROOT, "%04X", it.codepoint));
          if (it.codepointEnd > it.codepoint) {
            builder.append("..").append(String.format(Locale.ROOT, "%04X", it.codepointEnd));
          }
          builder.append('>').append(rightHandSide).append("\n");
        }
      } else {
        System.err.println("ERROR: String '" + it.getString() + "' found in UnicodeSet");
        System.exit(1);
      }
    }
  }
}<|MERGE_RESOLUTION|>--- conflicted
+++ resolved
@@ -156,21 +156,6 @@
   }
 
   private static void getNFKCDataFilesFromIcuProject(String releaseTag) throws IOException {
-<<<<<<< HEAD
-    URI icuTagsURL = URI.create(ICU_GIT_TAG_URL + "/");
-    URI icuReleaseTagURL = icuTagsURL.resolve(releaseTag + "/");
-    URI norm2url = icuReleaseTagURL.resolve(ICU_DATA_NORM2_PATH + "/");
-
-    System.err.print("Downloading " + NFKC_TXT + " ... ");
-    download(norm2url.resolve(NFKC_TXT), NFKC_TXT);
-    System.err.println("done.");
-    System.err.print("Downloading " + NFKC_CF_TXT + " ... ");
-    download(norm2url.resolve(NFKC_CF_TXT), NFKC_CF_TXT);
-    System.err.println("done.");
-
-    System.err.print("Downloading " + NFKC_CF_TXT + " and making diacritic rules one-way ... ");
-    URLConnection connection = openConnection(norm2url.resolve(NFC_TXT).toURL());
-=======
     URI icuTagsURI = URI.create(ICU_GIT_TAG_URL + "/");
     URI icuReleaseTagURI = icuTagsURI.resolve(releaseTag + "/");
     URI norm2uri = icuReleaseTagURI.resolve(ICU_DATA_NORM2_PATH + "/");
@@ -184,7 +169,6 @@
 
     System.err.print("Downloading " + NFKC_CF_TXT + " and making diacritic rules one-way ... ");
     URLConnection connection = openConnection(norm2uri.resolve(NFC_TXT).toURL());
->>>>>>> 5ef651fc
     try (BufferedReader reader =
             new BufferedReader(
                 new InputStreamReader(connection.getInputStream(), StandardCharsets.UTF_8));
