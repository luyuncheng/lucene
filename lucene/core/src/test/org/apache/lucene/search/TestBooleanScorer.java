--- conflicted
+++ resolved
@@ -20,10 +20,6 @@
 import java.io.IOException;
 
 import org.apache.lucene.document.Document;
-<<<<<<< HEAD
-=======
-import org.apache.lucene.document.Field;
->>>>>>> 1529c57c
 import org.apache.lucene.index.IndexReader;
 import org.apache.lucene.index.LeafReaderContext;
 import org.apache.lucene.index.RandomIndexWriter;
@@ -63,118 +59,6 @@
     ir.close();
     directory.close();
   }
-<<<<<<< HEAD
-  
-  public void testEmptyBucketWithMoreDocs() throws Exception {
-    // This test checks the logic of nextDoc() when all sub scorers have docs
-    // beyond the first bucket (for example). Currently, the code relies on the
-    // 'more' variable to work properly, and this test ensures that if the logic
-    // changes, we have a test to back it up.
-    
-    Directory directory = newDirectory();
-    RandomIndexWriter writer = new RandomIndexWriter(random(), directory);
-    writer.commit();
-    IndexReader ir = writer.getReader();
-    writer.close();
-    IndexSearcher searcher = newSearcher(ir);
-    BooleanWeight weight = (BooleanWeight) new BooleanQuery().createWeight(searcher);
-    BulkScorer[] scorers = new BulkScorer[] {new BulkScorer() {
-      private int doc = -1;
-
-      @Override
-      public boolean score(LeafCollector c, int maxDoc) throws IOException {
-        assert doc == -1;
-        doc = 3000;
-        FakeScorer fs = new FakeScorer();
-        fs.doc = doc;
-        fs.score = 1.0f;
-        c.setScorer(fs);
-        c.collect(3000);
-        return false;
-      }
-    }};
-    
-    BooleanScorer bs = new BooleanScorer(weight, false, 1, Arrays.asList(scorers), Collections.<BulkScorer>emptyList(), scorers.length);
-
-    final List<Integer> hits = new ArrayList<>();
-    bs.score(new SimpleCollector() {
-      int docBase;
-      @Override
-      public void setScorer(Scorer scorer) {
-      }
-      
-      @Override
-      public void collect(int doc) {
-        hits.add(docBase+doc);
-      }
-      
-      @Override
-      protected void doSetNextReader(LeafReaderContext context) throws IOException {
-        docBase = context.docBase;
-      }
-      
-      @Override
-      public boolean acceptsDocsOutOfOrder() {
-        return true;
-      }
-      });
-
-    assertEquals("should have only 1 hit", 1, hits.size());
-    assertEquals("hit should have been docID=3000", 3000, hits.get(0).intValue());
-    ir.close();
-    directory.close();
-  }
-
-  public void testMoreThan32ProhibitedClauses() throws Exception {
-    final Directory d = newDirectory();
-    final RandomIndexWriter w = new RandomIndexWriter(random(), d);
-    Document doc = w.newDocument();
-    doc.addLargeText("field", "0 1 2 3 4 5 6 7 8 9 10 11 12 13 14 15 16 17 18 19 20 21 22 23 24 25 26 27 28 29 30 31 32 33");
-    w.addDocument(doc);
-    doc = w.newDocument();
-    doc.addLargeText("field", "33");
-    w.addDocument(doc);
-    final IndexReader r = w.getReader();
-    w.close();
-    // we don't wrap with AssertingIndexSearcher in order to have the original scorer in setScorer.
-    final IndexSearcher s = newSearcher(r, true, false);
-
-    final BooleanQuery q = new BooleanQuery();
-    for(int term=0;term<33;term++) {
-      q.add(new BooleanClause(new TermQuery(new Term("field", ""+term)),
-                              BooleanClause.Occur.MUST_NOT));
-    }
-    q.add(new BooleanClause(new TermQuery(new Term("field", "33")),
-                            BooleanClause.Occur.SHOULD));
-                            
-    final int[] count = new int[1];
-    s.search(q, new SimpleCollector() {
-    
-      @Override
-      public void setScorer(Scorer scorer) {
-        // Make sure we got BooleanScorer:
-        final Class<?> clazz = scorer.getClass();
-        assertEquals("Scorer is implemented by wrong class", FakeScorer.class.getName(), clazz.getName());
-      }
-      
-      @Override
-      public void collect(int doc) {
-        count[0]++;
-      }
-      
-      @Override
-      public boolean acceptsDocsOutOfOrder() {
-        return true;
-      }
-    });
-
-    assertEquals(1, count[0]);
-    
-    r.close();
-    d.close();
-  }
-=======
->>>>>>> 1529c57c
 
   /** Throws UOE if Weight.scorer is called */
   private static class CrazyMustUseBulkScorerQuery extends Query {
