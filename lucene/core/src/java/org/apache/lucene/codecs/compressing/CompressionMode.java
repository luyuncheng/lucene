/*
 * Licensed to the Apache Software Foundation (ASF) under one or more
 * contributor license agreements.  See the NOTICE file distributed with
 * this work for additional information regarding copyright ownership.
 * The ASF licenses this file to You under the Apache License, Version 2.0
 * (the "License"); you may not use this file except in compliance with
 * the License.  You may obtain a copy of the License at
 *
 *     http://www.apache.org/licenses/LICENSE-2.0
 *
 * Unless required by applicable law or agreed to in writing, software
 * distributed under the License is distributed on an "AS IS" BASIS,
 * WITHOUT WARRANTIES OR CONDITIONS OF ANY KIND, either express or implied.
 * See the License for the specific language governing permissions and
 * limitations under the License.
 */
package org.apache.lucene.codecs.compressing;

import java.io.IOException;
import java.util.zip.DataFormatException;
import java.util.zip.Deflater;
import java.util.zip.Inflater;
import org.apache.lucene.index.CorruptIndexException;
import org.apache.lucene.store.ByteBuffersDataInput;
import org.apache.lucene.store.DataInput;
import org.apache.lucene.store.DataOutput;
import org.apache.lucene.util.ArrayUtil;
import org.apache.lucene.util.BytesRef;
import org.apache.lucene.util.compress.LZ4;

/**
 * A compression mode. Tells how much effort should be spent on compression and decompression of
 * stored fields.
 *
 * @lucene.experimental
 */
public abstract class CompressionMode {

  /**
   * A compression mode that trades compression ratio for speed. Although the compression ratio
   * might remain high, compression and decompression are very fast. Use this mode with indices that
   * have a high update rate but should be able to load documents from disk quickly.
   */
  public static final CompressionMode FAST =
      new CompressionMode() {

        @Override
        public Compressor newCompressor() {
          return new LZ4FastCompressor();
        }

        @Override
        public Decompressor newDecompressor() {
          return LZ4_DECOMPRESSOR;
        }

        @Override
        public String toString() {
          return "FAST";
        }
      };

  /**
   * A compression mode that trades speed for compression ratio. Although compression and
   * decompression might be slow, this compression mode should provide a good compression ratio.
   * This mode might be interesting if/when your index size is much bigger than your OS cache.
   */
  public static final CompressionMode HIGH_COMPRESSION =
      new CompressionMode() {

        @Override
        public Compressor newCompressor() {
          // notes:
          // 3 is the highest level that doesn't have lazy match evaluation
          // 6 is the default, higher than that is just a waste of cpu
          return new DeflateCompressor(6);
        }

        @Override
        public Decompressor newDecompressor() {
          return new DeflateDecompressor();
        }

        @Override
        public String toString() {
          return "HIGH_COMPRESSION";
        }
      };

  /**
   * This compression mode is similar to {@link #FAST} but it spends more time compressing in order
   * to improve the compression ratio. This compression mode is best used with indices that have a
   * low update rate but should be able to load documents from disk quickly.
   */
  public static final CompressionMode FAST_DECOMPRESSION =
      new CompressionMode() {

        @Override
        public Compressor newCompressor() {
          return new LZ4HighCompressor();
        }

        @Override
        public Decompressor newDecompressor() {
          return LZ4_DECOMPRESSOR;
        }

        @Override
        public String toString() {
          return "FAST_DECOMPRESSION";
        }
      };

  /** Sole constructor. */
  protected CompressionMode() {}

  /** Create a new {@link Compressor} instance. */
  public abstract Compressor newCompressor();

  /** Create a new {@link Decompressor} instance. */
  public abstract Decompressor newDecompressor();

  private static final Decompressor LZ4_DECOMPRESSOR =
      new Decompressor() {

        @Override
        public void decompress(
            DataInput in, int originalLength, int offset, int length, BytesRef bytes)
            throws IOException {
          assert offset + length <= originalLength;
          // add 7 padding bytes, this is not necessary but can help decompression run faster
          if (bytes.bytes.length < originalLength + 7) {
            bytes.bytes = new byte[ArrayUtil.oversize(originalLength + 7, 1)];
          }
          final int decompressedLength = LZ4.decompress(in, offset + length, bytes.bytes, 0);
          if (decompressedLength > originalLength) {
            throw new CorruptIndexException(
                "Corrupted: lengths mismatch: " + decompressedLength + " > " + originalLength, in);
          }
          bytes.offset = offset;
          bytes.length = length;
        }

        @Override
        public Decompressor clone() {
          return this;
        }
      };

  private static final class LZ4FastCompressor extends Compressor {

    private final LZ4.FastCompressionHashTable ht;

    LZ4FastCompressor() {
      ht = new LZ4.FastCompressionHashTable();
    }

<<<<<<< HEAD
    @Override
    public void compress(ByteBuffersDataInput buffersInput, DataOutput out) throws IOException {
      final int len = (int) buffersInput.size();
      byte[] bytes = new byte[len];
      buffersInput.readBytes(bytes, 0, len);
      LZ4.compress(bytes, 0, len, out, ht);
=======
    public void compress(byte[] bytes, int off, int len, DataOutput out) throws IOException {
      LZ4.compress(bytes, off, len, out, ht);
>>>>>>> 382962f2
    }

    @Override
    public void compress(ByteBuffersDataInput buffersInput, int off, int len, DataOutput out)
        throws IOException {
      byte[] bytes = new byte[len];
      buffersInput.seek(off);
      buffersInput.readBytes(bytes, 0, len);
      LZ4.compress(bytes, 0, len, out, ht);
    }

    @Override
    public void close() throws IOException {
      // no-op
    }
  }

  private static final class LZ4HighCompressor extends Compressor {

    private final LZ4.HighCompressionHashTable ht;

    LZ4HighCompressor() {
      ht = new LZ4.HighCompressionHashTable();
    }

    @Override
<<<<<<< HEAD
    public void compress(ByteBuffersDataInput buffersInput, DataOutput out) throws IOException {
      final int len = (int) buffersInput.size();
      byte[] bytes = new byte[len];
=======
    public void compress(ByteBuffersDataInput buffersInput, int off, int len, DataOutput out)
        throws IOException {
      byte[] bytes = new byte[len];
      buffersInput.seek(off);
>>>>>>> 382962f2
      buffersInput.readBytes(bytes, 0, len);
      LZ4.compress(bytes, 0, len, out, ht);
    }

    @Override
    public void close() throws IOException {
      // no-op
    }
  }

  private static final class DeflateDecompressor extends Decompressor {

    byte[] compressed;

    DeflateDecompressor() {
      compressed = new byte[0];
    }

    @Override
    public void decompress(DataInput in, int originalLength, int offset, int length, BytesRef bytes)
        throws IOException {
      assert offset + length <= originalLength;
      if (length == 0) {
        bytes.length = 0;
        return;
      }
      final int compressedLength = in.readVInt();
      // pad with extra "dummy byte": see javadocs for using Inflater(true)
      // we do it for compliance, but it's unnecessary for years in zlib.
      final int paddedLength = compressedLength + 1;
      compressed = ArrayUtil.growNoCopy(compressed, paddedLength);
      in.readBytes(compressed, 0, compressedLength);
      compressed[compressedLength] = 0; // explicitly set dummy byte to 0

      final Inflater decompressor = new Inflater(true);
      try {
        // extra "dummy byte"
        decompressor.setInput(compressed, 0, paddedLength);

        bytes.offset = bytes.length = 0;
        bytes.bytes = ArrayUtil.growNoCopy(bytes.bytes, originalLength);
        try {
          bytes.length = decompressor.inflate(bytes.bytes, bytes.length, originalLength);
        } catch (DataFormatException e) {
          throw new IOException(e);
        }
        if (!decompressor.finished()) {
          throw new CorruptIndexException(
              "Invalid decoder state: needsInput="
                  + decompressor.needsInput()
                  + ", needsDict="
                  + decompressor.needsDictionary(),
              in);
        }
      } finally {
        decompressor.end();
      }
      if (bytes.length != originalLength) {
        throw new CorruptIndexException(
            "Lengths mismatch: " + bytes.length + " != " + originalLength, in);
      }
      bytes.offset = offset;
      bytes.length = length;
    }

    @Override
    public Decompressor clone() {
      return new DeflateDecompressor();
    }
  }

  private static class DeflateCompressor extends Compressor {

    final Deflater compressor;
    byte[] compressed;
    boolean closed;

    DeflateCompressor(int level) {
      compressor = new Deflater(level, true);
      compressed = new byte[64];
    }

    @Override
<<<<<<< HEAD
    public void compress(ByteBuffersDataInput buffersInput, DataOutput out) throws IOException {
      final int len = (int) buffersInput.size();

      byte[] bytes = new byte[len];
=======
    public void compress(ByteBuffersDataInput buffersInput, int off, int len, DataOutput out)
        throws IOException {
      byte[] bytes = new byte[len];
      buffersInput.seek(off);
>>>>>>> 382962f2
      buffersInput.readBytes(bytes, 0, len);
      compressor.reset();
      compressor.setInput(bytes, 0, len);
      compressor.finish();

      if (compressor.needsInput()) {
        // no output
        assert len == 0 : len;
        out.writeVInt(0);
        return;
      }

      int totalCount = 0;
      for (; ; ) {
        final int count =
            compressor.deflate(compressed, totalCount, compressed.length - totalCount);
        totalCount += count;
        assert totalCount <= compressed.length;
        if (compressor.finished()) {
          break;
        } else {
          compressed = ArrayUtil.grow(compressed);
        }
      }

      out.writeVInt(totalCount);
      out.writeBytes(compressed, totalCount);
    }

    @Override
    public void close() throws IOException {
      if (closed == false) {
        compressor.end();
        closed = true;
      }
    }
  }
}<|MERGE_RESOLUTION|>--- conflicted
+++ resolved
@@ -155,17 +155,12 @@
       ht = new LZ4.FastCompressionHashTable();
     }
 
-<<<<<<< HEAD
     @Override
     public void compress(ByteBuffersDataInput buffersInput, DataOutput out) throws IOException {
       final int len = (int) buffersInput.size();
       byte[] bytes = new byte[len];
       buffersInput.readBytes(bytes, 0, len);
       LZ4.compress(bytes, 0, len, out, ht);
-=======
-    public void compress(byte[] bytes, int off, int len, DataOutput out) throws IOException {
-      LZ4.compress(bytes, off, len, out, ht);
->>>>>>> 382962f2
     }
 
     @Override
@@ -192,16 +187,9 @@
     }
 
     @Override
-<<<<<<< HEAD
     public void compress(ByteBuffersDataInput buffersInput, DataOutput out) throws IOException {
       final int len = (int) buffersInput.size();
       byte[] bytes = new byte[len];
-=======
-    public void compress(ByteBuffersDataInput buffersInput, int off, int len, DataOutput out)
-        throws IOException {
-      byte[] bytes = new byte[len];
-      buffersInput.seek(off);
->>>>>>> 382962f2
       buffersInput.readBytes(bytes, 0, len);
       LZ4.compress(bytes, 0, len, out, ht);
     }
@@ -285,17 +273,10 @@
     }
 
     @Override
-<<<<<<< HEAD
     public void compress(ByteBuffersDataInput buffersInput, DataOutput out) throws IOException {
       final int len = (int) buffersInput.size();
 
       byte[] bytes = new byte[len];
-=======
-    public void compress(ByteBuffersDataInput buffersInput, int off, int len, DataOutput out)
-        throws IOException {
-      byte[] bytes = new byte[len];
-      buffersInput.seek(off);
->>>>>>> 382962f2
       buffersInput.readBytes(bytes, 0, len);
       compressor.reset();
       compressor.setInput(bytes, 0, len);
