/*
 * Licensed to the Apache Software Foundation (ASF) under one or more
 * contributor license agreements.  See the NOTICE file distributed with
 * this work for additional information regarding copyright ownership.
 * The ASF licenses this file to You under the Apache License, Version 2.0
 * (the "License"); you may not use this file except in compliance with
 * the License.  You may obtain a copy of the License at
 *
 *     http://www.apache.org/licenses/LICENSE-2.0
 *
 * Unless required by applicable law or agreed to in writing, software
 * distributed under the License is distributed on an "AS IS" BASIS,
 * WITHOUT WARRANTIES OR CONDITIONS OF ANY KIND, either express or implied.
 * See the License for the specific language governing permissions and
 * limitations under the License.
 */
package org.apache.lucene.codecs.lucene90.compressing;

import static org.apache.lucene.search.DocIdSetIterator.NO_MORE_DOCS;

import java.io.IOException;
import java.util.ArrayList;
import java.util.List;
import org.apache.lucene.codecs.CodecUtil;
import org.apache.lucene.codecs.StoredFieldsReader;
import org.apache.lucene.codecs.StoredFieldsWriter;
import org.apache.lucene.codecs.compressing.CompressionMode;
import org.apache.lucene.codecs.compressing.Compressor;
import org.apache.lucene.codecs.compressing.MatchingReaders;
import org.apache.lucene.codecs.lucene90.compressing.Lucene90CompressingStoredFieldsReader.SerializedDocument;
import org.apache.lucene.index.CorruptIndexException;
import org.apache.lucene.index.DocIDMerger;
import org.apache.lucene.index.FieldInfo;
import org.apache.lucene.index.IndexFileNames;
import org.apache.lucene.index.IndexableField;
import org.apache.lucene.index.MergeState;
import org.apache.lucene.index.SegmentInfo;
import org.apache.lucene.store.ByteArrayDataInput;
import org.apache.lucene.store.ByteBuffersDataInput;
import org.apache.lucene.store.ByteBuffersDataOutput;
import org.apache.lucene.store.DataOutput;
import org.apache.lucene.store.Directory;
import org.apache.lucene.store.IOContext;
import org.apache.lucene.store.IndexInput;
import org.apache.lucene.store.IndexOutput;
import org.apache.lucene.util.ArrayUtil;
import org.apache.lucene.util.BitUtil;
import org.apache.lucene.util.BytesRef;
import org.apache.lucene.util.IOUtils;
import org.apache.lucene.util.packed.PackedInts;

/**
 * {@link StoredFieldsWriter} impl for {@link Lucene90CompressingStoredFieldsFormat}.
 *
 * @lucene.experimental
 */
public final class Lucene90CompressingStoredFieldsWriter extends StoredFieldsWriter {

  /** Extension of stored fields file */
  public static final String FIELDS_EXTENSION = "fdt";
  /** Extension of stored fields index */
  public static final String INDEX_EXTENSION = "fdx";
  /** Extension of stored fields meta */
  public static final String META_EXTENSION = "fdm";
  /** Codec name for the index. */
  public static final String INDEX_CODEC_NAME = "Lucene90FieldsIndex";

  static final int STRING = 0x00;
  static final int BYTE_ARR = 0x01;
  static final int NUMERIC_INT = 0x02;
  static final int NUMERIC_FLOAT = 0x03;
  static final int NUMERIC_LONG = 0x04;
  static final int NUMERIC_DOUBLE = 0x05;

  static final int TYPE_BITS = PackedInts.bitsRequired(NUMERIC_DOUBLE);
  static final int TYPE_MASK = (int) PackedInts.maxValue(TYPE_BITS);

  static final int VERSION_START = 1;
  static final int VERSION_CURRENT = VERSION_START;
  static final int META_VERSION_START = 0;

  private final String segment;
  private FieldsIndexWriter indexWriter;
  private IndexOutput metaStream, fieldsStream;

  private Compressor compressor;
  private final CompressionMode compressionMode;
  private final int chunkSize;
  private final int maxDocsPerChunk;

  private final ByteBuffersDataOutput bufferedDocs;
  private int[] numStoredFields; // number of stored fields
  private int[] endOffsets; // end offsets in bufferedDocs
  private int docBase; // doc ID at the beginning of the chunk
  private int numBufferedDocs; // docBase + numBufferedDocs == current doc ID

  private long numChunks;
  private long numDirtyChunks; // number of incomplete compressed blocks written
  private long numDirtyDocs; // cumulative number of missing docs in incomplete chunks

  /** Sole constructor. */
  Lucene90CompressingStoredFieldsWriter(
      Directory directory,
      SegmentInfo si,
      String segmentSuffix,
      IOContext context,
      String formatName,
      CompressionMode compressionMode,
      int chunkSize,
      int maxDocsPerChunk,
      int blockShift)
      throws IOException {
    assert directory != null;
    this.segment = si.name;
    this.compressionMode = compressionMode;
    this.compressor = compressionMode.newCompressor();
    this.chunkSize = chunkSize;
    this.maxDocsPerChunk = maxDocsPerChunk;
    this.docBase = 0;
    this.bufferedDocs = ByteBuffersDataOutput.newResettableInstance();
    this.numStoredFields = new int[16];
    this.endOffsets = new int[16];
    this.numBufferedDocs = 0;

    boolean success = false;
    try {
      metaStream =
          directory.createOutput(
              IndexFileNames.segmentFileName(segment, segmentSuffix, META_EXTENSION), context);
      CodecUtil.writeIndexHeader(
          metaStream, INDEX_CODEC_NAME + "Meta", VERSION_CURRENT, si.getId(), segmentSuffix);
      assert CodecUtil.indexHeaderLength(INDEX_CODEC_NAME + "Meta", segmentSuffix)
          == metaStream.getFilePointer();

      fieldsStream =
          directory.createOutput(
              IndexFileNames.segmentFileName(segment, segmentSuffix, FIELDS_EXTENSION), context);
      CodecUtil.writeIndexHeader(
          fieldsStream, formatName, VERSION_CURRENT, si.getId(), segmentSuffix);
      assert CodecUtil.indexHeaderLength(formatName, segmentSuffix)
          == fieldsStream.getFilePointer();

      indexWriter =
          new FieldsIndexWriter(
              directory,
              segment,
              segmentSuffix,
              INDEX_EXTENSION,
              INDEX_CODEC_NAME,
              si.getId(),
              blockShift,
              context);

      metaStream.writeVInt(chunkSize);

      success = true;
    } finally {
      if (!success) {
        IOUtils.closeWhileHandlingException(metaStream, fieldsStream, indexWriter);
      }
    }
  }

  @Override
  public void close() throws IOException {
    try {
      IOUtils.close(metaStream, fieldsStream, indexWriter, compressor);
    } finally {
      metaStream = null;
      fieldsStream = null;
      indexWriter = null;
      compressor = null;
    }
  }

  private int numStoredFieldsInDoc;

  @Override
  public void startDocument() throws IOException {}

  @Override
  public void finishDocument() throws IOException {
    if (numBufferedDocs == this.numStoredFields.length) {
      final int newLength = ArrayUtil.oversize(numBufferedDocs + 1, 4);
      this.numStoredFields = ArrayUtil.growExact(this.numStoredFields, newLength);
      endOffsets = ArrayUtil.growExact(endOffsets, newLength);
    }
    this.numStoredFields[numBufferedDocs] = numStoredFieldsInDoc;
    numStoredFieldsInDoc = 0;
    endOffsets[numBufferedDocs] = Math.toIntExact(bufferedDocs.size());
    ++numBufferedDocs;
    if (triggerFlush()) {
      flush(false);
    }
  }

  private static void saveInts(int[] values, int length, DataOutput out) throws IOException {
    if (length == 1) {
      out.writeVInt(values[0]);
    } else {
      StoredFieldsInts.writeInts(values, 0, length, out);
    }
  }

  private void writeHeader(
      int docBase,
      int numBufferedDocs,
      int[] numStoredFields,
      int[] lengths,
      boolean sliced,
      boolean dirtyChunk)
      throws IOException {
    final int slicedBit = sliced ? 1 : 0;
    final int dirtyBit = dirtyChunk ? 2 : 0;
    // save docBase and numBufferedDocs
    fieldsStream.writeVInt(docBase);
    fieldsStream.writeVInt((numBufferedDocs << 2) | dirtyBit | slicedBit);

    // save numStoredFields
    saveInts(numStoredFields, numBufferedDocs, fieldsStream);

    // save lengths
    saveInts(lengths, numBufferedDocs, fieldsStream);
  }

  private boolean triggerFlush() {
    return bufferedDocs.size() >= chunkSize
        || // chunks of at least chunkSize bytes
        numBufferedDocs >= maxDocsPerChunk;
  }

  private void flush(boolean force) throws IOException {
    assert triggerFlush() != force;
    numChunks++;
    if (force) {
      numDirtyChunks++; // incomplete: we had to force this flush
      numDirtyDocs += numBufferedDocs;
    }
    indexWriter.writeIndex(numBufferedDocs, fieldsStream.getFilePointer());

    // transform end offsets into lengths
    final int[] lengths = endOffsets;
    for (int i = numBufferedDocs - 1; i > 0; --i) {
      lengths[i] = endOffsets[i] - endOffsets[i - 1];
      assert lengths[i] >= 0;
    }
    final boolean sliced = bufferedDocs.size() >= 2 * chunkSize;
    final boolean dirtyChunk = force;
    writeHeader(docBase, numBufferedDocs, numStoredFields, lengths, sliced, dirtyChunk);

    // compress stored fields to fieldsStream.
    if (sliced) {
<<<<<<< HEAD
      // big chunk, slice it, using ByteBuffersDataInput ignore memory copy
      ByteBuffersDataInput bytebuffers = bufferedDocs.toDataInput();
      final int capacity = (int) bytebuffers.size();
      for (int compressed = 0; compressed < capacity; compressed += chunkSize) {
        int l = Math.min(chunkSize, capacity - compressed);
        ByteBuffersDataInput bbdi = bytebuffers.slice(compressed, l);
        compressor.compress(bbdi, fieldsStream);
      }
    } else {
      ByteBuffersDataInput bytebuffers = bufferedDocs.toDataInput();
      compressor.compress(bytebuffers, fieldsStream);
=======
      // big chunk, slice it
      ByteBuffersDataInput compBuf = bufferedDocs.toDataInput();

      final int capacity = (int) compBuf.size();
      for (int compressed = 0; compressed < capacity; compressed += chunkSize) {
        compressor.compress(
            compBuf, compressed, Math.min(chunkSize, capacity - compressed), fieldsStream);
      }
    } else {
      ByteBuffersDataInput compBuf = bufferedDocs.toDataInput();
      compressor.compress(compBuf, 0, (int) compBuf.size(), fieldsStream);
>>>>>>> 382962f2
    }

    // reset
    docBase += numBufferedDocs;
    numBufferedDocs = 0;
    bufferedDocs.reset();
  }

  @Override
  public void writeField(FieldInfo info, IndexableField field) throws IOException {

    ++numStoredFieldsInDoc;

    int bits = 0;
    final BytesRef bytes;
    final String string;

    Number number = field.numericValue();
    if (number != null) {
      if (number instanceof Byte || number instanceof Short || number instanceof Integer) {
        bits = NUMERIC_INT;
      } else if (number instanceof Long) {
        bits = NUMERIC_LONG;
      } else if (number instanceof Float) {
        bits = NUMERIC_FLOAT;
      } else if (number instanceof Double) {
        bits = NUMERIC_DOUBLE;
      } else {
        throw new IllegalArgumentException("cannot store numeric type " + number.getClass());
      }
      string = null;
      bytes = null;
    } else {
      bytes = field.binaryValue();
      if (bytes != null) {
        bits = BYTE_ARR;
        string = null;
      } else {
        bits = STRING;
        string = field.stringValue();
        if (string == null) {
          throw new IllegalArgumentException(
              "field "
                  + field.name()
                  + " is stored but does not have binaryValue, stringValue nor numericValue");
        }
      }
    }

    final long infoAndBits = (((long) info.number) << TYPE_BITS) | bits;
    bufferedDocs.writeVLong(infoAndBits);

    if (bytes != null) {
      bufferedDocs.writeVInt(bytes.length);
      bufferedDocs.writeBytes(bytes.bytes, bytes.offset, bytes.length);
    } else if (string != null) {
      bufferedDocs.writeString(string);
    } else {
      if (number instanceof Byte || number instanceof Short || number instanceof Integer) {
        bufferedDocs.writeZInt(number.intValue());
      } else if (number instanceof Long) {
        writeTLong(bufferedDocs, number.longValue());
      } else if (number instanceof Float) {
        writeZFloat(bufferedDocs, number.floatValue());
      } else if (number instanceof Double) {
        writeZDouble(bufferedDocs, number.doubleValue());
      } else {
        throw new AssertionError("Cannot get here");
      }
    }
  }

  // -0 isn't compressed.
  static final int NEGATIVE_ZERO_FLOAT = Float.floatToIntBits(-0f);
  static final long NEGATIVE_ZERO_DOUBLE = Double.doubleToLongBits(-0d);

  // for compression of timestamps
  static final long SECOND = 1000L;
  static final long HOUR = 60 * 60 * SECOND;
  static final long DAY = 24 * HOUR;
  static final int SECOND_ENCODING = 0x40;
  static final int HOUR_ENCODING = 0x80;
  static final int DAY_ENCODING = 0xC0;

  /**
   * Writes a float in a variable-length format. Writes between one and five bytes. Small integral
   * values typically take fewer bytes.
   *
   * <p>ZFloat --&gt; Header, Bytes*?
   *
   * <ul>
   *   <li>Header --&gt; {@link DataOutput#writeByte Uint8}. When it is equal to 0xFF then the value
   *       is negative and stored in the next 4 bytes. Otherwise if the first bit is set then the
   *       other bits in the header encode the value plus one and no other bytes are read.
   *       Otherwise, the value is a positive float value whose first byte is the header, and 3
   *       bytes need to be read to complete it.
   *   <li>Bytes --&gt; Potential additional bytes to read depending on the header.
   * </ul>
   */
  static void writeZFloat(DataOutput out, float f) throws IOException {
    int intVal = (int) f;
    final int floatBits = Float.floatToIntBits(f);

    if (f == intVal && intVal >= -1 && intVal <= 0x7D && floatBits != NEGATIVE_ZERO_FLOAT) {
      // small integer value [-1..125]: single byte
      out.writeByte((byte) (0x80 | (1 + intVal)));
    } else if ((floatBits >>> 31) == 0) {
      // other positive floats: 4 bytes
      out.writeByte((byte) (floatBits >> 24));
      out.writeShort((short) (floatBits >>> 8));
      out.writeByte((byte) floatBits);
    } else {
      // other negative float: 5 bytes
      out.writeByte((byte) 0xFF);
      out.writeInt(floatBits);
    }
  }

  /**
   * Writes a float in a variable-length format. Writes between one and five bytes. Small integral
   * values typically take fewer bytes.
   *
   * <p>ZFloat --&gt; Header, Bytes*?
   *
   * <ul>
   *   <li>Header --&gt; {@link DataOutput#writeByte Uint8}. When it is equal to 0xFF then the value
   *       is negative and stored in the next 8 bytes. When it is equal to 0xFE then the value is
   *       stored as a float in the next 4 bytes. Otherwise if the first bit is set then the other
   *       bits in the header encode the value plus one and no other bytes are read. Otherwise, the
   *       value is a positive float value whose first byte is the header, and 7 bytes need to be
   *       read to complete it.
   *   <li>Bytes --&gt; Potential additional bytes to read depending on the header.
   * </ul>
   */
  static void writeZDouble(DataOutput out, double d) throws IOException {
    int intVal = (int) d;
    final long doubleBits = Double.doubleToLongBits(d);

    if (d == intVal && intVal >= -1 && intVal <= 0x7C && doubleBits != NEGATIVE_ZERO_DOUBLE) {
      // small integer value [-1..124]: single byte
      out.writeByte((byte) (0x80 | (intVal + 1)));
      return;
    } else if (d == (float) d) {
      // d has an accurate float representation: 5 bytes
      out.writeByte((byte) 0xFE);
      out.writeInt(Float.floatToIntBits((float) d));
    } else if ((doubleBits >>> 63) == 0) {
      // other positive doubles: 8 bytes
      out.writeByte((byte) (doubleBits >> 56));
      out.writeInt((int) (doubleBits >>> 24));
      out.writeShort((short) (doubleBits >>> 8));
      out.writeByte((byte) (doubleBits));
    } else {
      // other negative doubles: 9 bytes
      out.writeByte((byte) 0xFF);
      out.writeLong(doubleBits);
    }
  }

  /**
   * Writes a long in a variable-length format. Writes between one and ten bytes. Small values or
   * values representing timestamps with day, hour or second precision typically require fewer
   * bytes.
   *
   * <p>ZLong --&gt; Header, Bytes*?
   *
   * <ul>
   *   <li>Header --&gt; The first two bits indicate the compression scheme:
   *       <ul>
   *         <li>00 - uncompressed
   *         <li>01 - multiple of 1000 (second)
   *         <li>10 - multiple of 3600000 (hour)
   *         <li>11 - multiple of 86400000 (day)
   *       </ul>
   *       Then the next bit is a continuation bit, indicating whether more bytes need to be read,
   *       and the last 5 bits are the lower bits of the encoded value. In order to reconstruct the
   *       value, you need to combine the 5 lower bits of the header with a vLong in the next bytes
   *       (if the continuation bit is set to 1). Then {@link BitUtil#zigZagDecode(int)
   *       zigzag-decode} it and finally multiply by the multiple corresponding to the compression
   *       scheme.
   *   <li>Bytes --&gt; Potential additional bytes to read depending on the header.
   * </ul>
   */
  // T for "timestamp"
  static void writeTLong(DataOutput out, long l) throws IOException {
    int header;
    if (l % SECOND != 0) {
      header = 0;
    } else if (l % DAY == 0) {
      // timestamp with day precision
      header = DAY_ENCODING;
      l /= DAY;
    } else if (l % HOUR == 0) {
      // timestamp with hour precision, or day precision with a timezone
      header = HOUR_ENCODING;
      l /= HOUR;
    } else {
      // timestamp with second precision
      header = SECOND_ENCODING;
      l /= SECOND;
    }

    final long zigZagL = BitUtil.zigZagEncode(l);
    header |= (zigZagL & 0x1F); // last 5 bits
    final long upperBits = zigZagL >>> 5;
    if (upperBits != 0) {
      header |= 0x20;
    }
    out.writeByte((byte) header);
    if (upperBits != 0) {
      out.writeVLong(upperBits);
    }
  }

  @Override
  public void finish(int numDocs) throws IOException {
    if (numBufferedDocs > 0) {
      flush(true);
    } else {
      assert bufferedDocs.size() == 0;
    }
    if (docBase != numDocs) {
      throw new RuntimeException(
          "Wrote " + docBase + " docs, finish called with numDocs=" + numDocs);
    }
    indexWriter.finish(numDocs, fieldsStream.getFilePointer(), metaStream);
    metaStream.writeVLong(numChunks);
    metaStream.writeVLong(numDirtyChunks);
    metaStream.writeVLong(numDirtyDocs);
    CodecUtil.writeFooter(metaStream);
    CodecUtil.writeFooter(fieldsStream);
    assert bufferedDocs.size() == 0;
  }

  // bulk merge is scary: its caused corruption bugs in the past.
  // we try to be extra safe with this impl, but add an escape hatch to
  // have a workaround for undiscovered bugs.
  static final String BULK_MERGE_ENABLED_SYSPROP =
      Lucene90CompressingStoredFieldsWriter.class.getName() + ".enableBulkMerge";
  static final boolean BULK_MERGE_ENABLED;

  static {
    boolean v = true;
    try {
      v = Boolean.parseBoolean(System.getProperty(BULK_MERGE_ENABLED_SYSPROP, "true"));
    } catch (
        @SuppressWarnings("unused")
        SecurityException ignored) {
    }
    BULK_MERGE_ENABLED = v;
  }

  private void copyOneDoc(Lucene90CompressingStoredFieldsReader reader, int docID)
      throws IOException {
    assert reader.getVersion() == VERSION_CURRENT;
    SerializedDocument doc = reader.document(docID);
    startDocument();
<<<<<<< HEAD

    if (doc.in instanceof ByteArrayDataInput) {
      // reuse ByteArrayDataInput to reduce memory copy
=======
    if (doc.in instanceof ByteArrayDataInput) {
>>>>>>> 382962f2
      bufferedDocs.copyBytes((ByteArrayDataInput) doc.in, doc.length);
    } else {
      bufferedDocs.copyBytes(doc.in, doc.length);
    }
    numStoredFieldsInDoc = doc.numStoredFields;
    finishDocument();
  }

  private void copyChunks(
      final MergeState mergeState,
      final CompressingStoredFieldsMergeSub sub,
      final int fromDocID,
      final int toDocID)
      throws IOException {
    final Lucene90CompressingStoredFieldsReader reader =
        (Lucene90CompressingStoredFieldsReader) mergeState.storedFieldsReaders[sub.readerIndex];
    assert reader.getVersion() == VERSION_CURRENT;
    assert reader.getChunkSize() == chunkSize;
    assert reader.getCompressionMode() == compressionMode;
    assert !tooDirty(reader);
    assert mergeState.liveDocs[sub.readerIndex] == null;

    int docID = fromDocID;
    final FieldsIndex index = reader.getIndexReader();

    // copy docs that belong to the previous chunk
    while (docID < toDocID && reader.isLoaded(docID)) {
      copyOneDoc(reader, docID++);
    }
    if (docID >= toDocID) {
      return;
    }
    // copy chunks
    long fromPointer = index.getStartPointer(docID);
    final long toPointer =
        toDocID == sub.maxDoc ? reader.getMaxPointer() : index.getStartPointer(toDocID);
    if (fromPointer < toPointer) {
      if (numBufferedDocs > 0) {
        flush(true);
      }
      final IndexInput rawDocs = reader.getFieldsStream();
      rawDocs.seek(fromPointer);
      do {
        final int base = rawDocs.readVInt();
        final int code = rawDocs.readVInt();
        final int bufferedDocs = code >>> 2;
        if (base != docID) {
          throw new CorruptIndexException(
              "invalid state: base=" + base + ", docID=" + docID, rawDocs);
        }
        // write a new index entry and new header for this chunk.
        indexWriter.writeIndex(bufferedDocs, fieldsStream.getFilePointer());
        fieldsStream.writeVInt(docBase); // rebase
        fieldsStream.writeVInt(code);
        docID += bufferedDocs;
        docBase += bufferedDocs;
        if (docID > toDocID) {
          throw new CorruptIndexException(
              "invalid state: base=" + base + ", count=" + bufferedDocs + ", toDocID=" + toDocID,
              rawDocs);
        }
        // copy bytes until the next chunk boundary (or end of chunk data).
        // using the stored fields index for this isn't the most efficient, but fast enough
        // and is a source of redundancy for detecting bad things.
        final long endChunkPointer;
        if (docID == sub.maxDoc) {
          endChunkPointer = reader.getMaxPointer();
        } else {
          endChunkPointer = index.getStartPointer(docID);
        }
        fieldsStream.copyBytes(rawDocs, endChunkPointer - rawDocs.getFilePointer());
        ++numChunks;
        final boolean dirtyChunk = (code & 2) != 0;
        if (dirtyChunk) {
          assert bufferedDocs < maxDocsPerChunk;
          ++numDirtyChunks;
          numDirtyDocs += bufferedDocs;
        }
        fromPointer = endChunkPointer;
      } while (fromPointer < toPointer);
    }

    // copy leftover docs that don't form a complete chunk
    assert reader.isLoaded(docID) == false;
    while (docID < toDocID) {
      copyOneDoc(reader, docID++);
    }
  }

  @Override
  public int merge(MergeState mergeState) throws IOException {
    final MatchingReaders matchingReaders = new MatchingReaders(mergeState);
    final MergeVisitor[] visitors = new MergeVisitor[mergeState.storedFieldsReaders.length];
    final List<CompressingStoredFieldsMergeSub> subs =
        new ArrayList<>(mergeState.storedFieldsReaders.length);
    for (int i = 0; i < mergeState.storedFieldsReaders.length; i++) {
      final StoredFieldsReader reader = mergeState.storedFieldsReaders[i];
      reader.checkIntegrity();
      MergeStrategy mergeStrategy = getMergeStrategy(mergeState, matchingReaders, i);
      if (mergeStrategy == MergeStrategy.VISITOR) {
        visitors[i] = new MergeVisitor(mergeState, i);
      }
      subs.add(new CompressingStoredFieldsMergeSub(mergeState, mergeStrategy, i));
    }
    int docCount = 0;
    final DocIDMerger<CompressingStoredFieldsMergeSub> docIDMerger =
        DocIDMerger.of(subs, mergeState.needsIndexSort);
    CompressingStoredFieldsMergeSub sub = docIDMerger.next();
    while (sub != null) {
      assert sub.mappedDocID == docCount : sub.mappedDocID + " != " + docCount;
      final StoredFieldsReader reader = mergeState.storedFieldsReaders[sub.readerIndex];
      if (sub.mergeStrategy == MergeStrategy.BULK) {
        final int fromDocID = sub.docID;
        int toDocID = fromDocID;
        final CompressingStoredFieldsMergeSub current = sub;
        while ((sub = docIDMerger.next()) == current) {
          ++toDocID;
          assert sub.docID == toDocID;
        }
        ++toDocID; // exclusive bound
        copyChunks(mergeState, current, fromDocID, toDocID);
        docCount += (toDocID - fromDocID);
      } else if (sub.mergeStrategy == MergeStrategy.DOC) {
        copyOneDoc((Lucene90CompressingStoredFieldsReader) reader, sub.docID);
        ++docCount;
        sub = docIDMerger.next();
      } else if (sub.mergeStrategy == MergeStrategy.VISITOR) {
        assert visitors[sub.readerIndex] != null;
        startDocument();
        reader.visitDocument(sub.docID, visitors[sub.readerIndex]);
        finishDocument();
        ++docCount;
        sub = docIDMerger.next();
      } else {
        throw new AssertionError("Unknown merge strategy [" + sub.mergeStrategy + "]");
      }
    }
    finish(docCount);
    return docCount;
  }

  /**
   * Returns true if we should recompress this reader, even though we could bulk merge compressed
   * data
   *
   * <p>The last chunk written for a segment is typically incomplete, so without recompressing, in
   * some worst-case situations (e.g. frequent reopen with tiny flushes), over time the compression
   * ratio can degrade. This is a safety switch.
   */
  boolean tooDirty(Lucene90CompressingStoredFieldsReader candidate) {
    // A segment is considered dirty only if it has enough dirty docs to make a full block
    // AND more than 1% blocks are dirty.
    return candidate.getNumDirtyDocs() > maxDocsPerChunk
        && candidate.getNumDirtyChunks() * 100 > candidate.getNumChunks();
  }

  private enum MergeStrategy {
    /** Copy chunk by chunk in a compressed format */
    BULK,

    /** Copy document by document in a decompressed format */
    DOC,

    /** Copy field by field of decompressed documents */
    VISITOR
  }

  private MergeStrategy getMergeStrategy(
      MergeState mergeState, MatchingReaders matchingReaders, int readerIndex) {
    final StoredFieldsReader candidate = mergeState.storedFieldsReaders[readerIndex];
    if (matchingReaders.matchingReaders[readerIndex] == false
        || candidate instanceof Lucene90CompressingStoredFieldsReader == false
        || ((Lucene90CompressingStoredFieldsReader) candidate).getVersion() != VERSION_CURRENT) {
      return MergeStrategy.VISITOR;
    }
    Lucene90CompressingStoredFieldsReader reader =
        (Lucene90CompressingStoredFieldsReader) candidate;
    if (BULK_MERGE_ENABLED
        && reader.getCompressionMode() == compressionMode
        && reader.getChunkSize() == chunkSize
        // its not worth fine-graining this if there are deletions.
        && mergeState.liveDocs[readerIndex] == null
        && !tooDirty(reader)) {
      return MergeStrategy.BULK;
    } else {
      return MergeStrategy.DOC;
    }
  }

  private static class CompressingStoredFieldsMergeSub extends DocIDMerger.Sub {
    private final int readerIndex;
    private final int maxDoc;
    private final MergeStrategy mergeStrategy;
    int docID = -1;

    CompressingStoredFieldsMergeSub(
        MergeState mergeState, MergeStrategy mergeStrategy, int readerIndex) {
      super(mergeState.docMaps[readerIndex]);
      this.readerIndex = readerIndex;
      this.mergeStrategy = mergeStrategy;
      this.maxDoc = mergeState.maxDocs[readerIndex];
    }

    @Override
    public int nextDoc() {
      docID++;
      if (docID == maxDoc) {
        return NO_MORE_DOCS;
      } else {
        return docID;
      }
    }
  }

  @Override
  public long ramBytesUsed() {
    return bufferedDocs.ramBytesUsed()
        + numStoredFields.length * Integer.BYTES
        + endOffsets.length * Integer.BYTES;
  }
}<|MERGE_RESOLUTION|>--- conflicted
+++ resolved
@@ -250,7 +250,6 @@
 
     // compress stored fields to fieldsStream.
     if (sliced) {
-<<<<<<< HEAD
       // big chunk, slice it, using ByteBuffersDataInput ignore memory copy
       ByteBuffersDataInput bytebuffers = bufferedDocs.toDataInput();
       final int capacity = (int) bytebuffers.size();
@@ -262,19 +261,6 @@
     } else {
       ByteBuffersDataInput bytebuffers = bufferedDocs.toDataInput();
       compressor.compress(bytebuffers, fieldsStream);
-=======
-      // big chunk, slice it
-      ByteBuffersDataInput compBuf = bufferedDocs.toDataInput();
-
-      final int capacity = (int) compBuf.size();
-      for (int compressed = 0; compressed < capacity; compressed += chunkSize) {
-        compressor.compress(
-            compBuf, compressed, Math.min(chunkSize, capacity - compressed), fieldsStream);
-      }
-    } else {
-      ByteBuffersDataInput compBuf = bufferedDocs.toDataInput();
-      compressor.compress(compBuf, 0, (int) compBuf.size(), fieldsStream);
->>>>>>> 382962f2
     }
 
     // reset
@@ -532,13 +518,10 @@
     assert reader.getVersion() == VERSION_CURRENT;
     SerializedDocument doc = reader.document(docID);
     startDocument();
-<<<<<<< HEAD
+
 
     if (doc.in instanceof ByteArrayDataInput) {
       // reuse ByteArrayDataInput to reduce memory copy
-=======
-    if (doc.in instanceof ByteArrayDataInput) {
->>>>>>> 382962f2
       bufferedDocs.copyBytes((ByteArrayDataInput) doc.in, doc.length);
     } else {
       bufferedDocs.copyBytes(doc.in, doc.length);
